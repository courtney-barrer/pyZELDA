# -*- coding: utf-8 -*-
'''
ZELDA sequences analysis module

This module is dedicated to the analysis of ZELDA sequences acquired
with VLT/SPHERE. It is not directly applicable to other sensors but
could easily be modified or dupplicated for this purpose.

arthur.vigan@lam.fr
mamadou.ndiaye@oca.eu
'''

import numpy as np
import glob
import pyzelda.zelda as zelda
import pandas as pd
import os
import astropy.coordinates as coord
import astropy.units as units
import matplotlib.pyplot as plt
import matplotlib.colors as colors
import time
import numpy.fft as fft
import logging as log
import multiprocessing as mp
import ctypes

from astropy.io import fits
from astropy.time import Time, TimeDelta
from scipy.stats import pearsonr 

import pyzelda.ztools as ztools
import pyzelda.utils.aperture as aperture
import pyzelda.utils.zernike as zernike


def parallatic_angle(ha, dec, geolat):
    '''
    Parallactic angle of a source in degrees

    Parameters
    ----------
    ha : array_like
        Hour angle, in hours

    dec : float
        Declination, in degrees

    geolat : float
        Observatory declination, in degrees

    Returns
    -------
    pa : array_like
        Parallactic angle values
    '''
    pa = -np.arctan2(-np.sin(ha),
                     np.cos(dec) * np.tan(geolat) - np.sin(dec) * np.cos(ha))

    if (dec >= geolat):
        pa[ha < 0] += 360*units.degree
    
    return np.degrees(pa)


def sort_files(root):
    '''Sort the raw files of a ZELDA sequence

    Results are saved in 2 csv files containing the information
    about all the files and the individual frames.

    Parameters
    ----------
    root : str
        Root directory where the data is stored

    Returns
    -------
    info_files : DataFrame
        Data frame with information on all files

    info_frames : DataFrame
        Data frame with information on all frames of all files

    '''
    
    # find files
    files = sorted(glob.glob(os.path.join(root, 'raw', '*.fits')))

    #
    # files information
    #
    print('Raw files information')
    info_files = pd.DataFrame({'file': files})
    for idx, file in enumerate(files):
        print(' * {0} ({1}/{2})'.format(os.path.basename(file), idx+1, len(files)))
        hdu = fits.open(file)
        hdr = hdu[0].header

        # create data frame
        info_files.loc[info_files.index[idx], 'file']     = os.path.splitext(os.path.basename(file))[0]
        info_files.loc[info_files.index[idx], 'source']   = hdr.get('HIERARCH ESO INS4 LAMP1 ST', default=False)
        info_files.loc[info_files.index[idx], 'nd_cal']   = hdr['HIERARCH ESO INS4 FILT1 NAME']
        info_files.loc[info_files.index[idx], 'nd_cpi']   = hdr['HIERARCH ESO INS4 FILT2 NAME']
        info_files.loc[info_files.index[idx], 'coro']     = hdr['HIERARCH ESO INS4 OPTI11 NAME']
        info_files.loc[info_files.index[idx], 'filt']     = hdr['HIERARCH ESO INS1 FILT NAME']
        info_files.loc[info_files.index[idx], 'DIT']      = hdr['HIERARCH ESO DET SEQ1 DIT']
        info_files.loc[info_files.index[idx], 'NDIT']     = hdr['HIERARCH ESO DET NDIT']
        info_files.loc[info_files.index[idx], 'drot_beg'] = hdr['HIERARCH ESO INS4 DROT2 BEGIN']
        info_files.loc[info_files.index[idx], 'drot_end'] = hdr['HIERARCH ESO INS4 DROT2 END']

        # save values from important sensors
        info_files.loc[info_files.index[idx], 'temp_enclosure'] = hdr['HIERARCH ESO INS4 TEMP421 VAL']
        info_files.loc[info_files.index[idx], 'temp_hodm'] = hdr['HIERARCH ESO INS4 TEMP422 VAL']
        info_files.loc[info_files.index[idx], 'temp_wfs'] = hdr['HIERARCH ESO INS4 TEMP423 VAL']
        info_files.loc[info_files.index[idx], 'temp_ittm'] = hdr['HIERARCH ESO INS4 TEMP424 VAL']
        info_files.loc[info_files.index[idx], 'temp_near_ifs'] = hdr['HIERARCH ESO INS4 TEMP425 VAL']
        info_files.loc[info_files.index[idx], 'temp_zimpol_bench'] = hdr['HIERARCH ESO INS4 TEMP416 VAL']
        info_files.loc[info_files.index[idx], 'humidity_hodm'] = hdr.get('HIERARCH ESO INS4 SENS428 VAL', -1)

    # file types
    info_files.loc[np.logical_not(info_files.source), 'type'] = 'B'
    info_files.loc[info_files.source & (info_files.coro == 'ZELDA'), 'type'] = 'Z'
    info_files.loc[info_files.source & (info_files.coro == ''), 'type'] = 'R'

    # save
    if not os.path.exists(os.path.join(root, 'products')):
        os.mkdir(os.path.join(root, 'products'))
    info_files.to_csv(os.path.join(root, 'products', 'info_files.csv'))

    #
    # ZELDA frames information
    #
    nframes = int(info_files.loc[info_files.type == 'Z', 'NDIT'].sum())
    columns = ('file', 'img', 'nd_cal', 'nd_cpi', 'coro', 'filt', 'DIT',
               'time', 'time_start', 'time_end',
               'drot', 'lst', 'ha', 'pa')
    info_frames = pd.DataFrame(index=range(0, nframes), columns=columns)

    index = 0
    for idx, row in info_files.loc[info_files.type == 'Z', :].iterrows():
        hdu = fits.open(os.path.join(root, 'raw', row.file+'.fits'))
        hdr = hdu[0].header

        # RA/DEC
        ra_drot = hdr['HIERARCH ESO INS4 DROT2 RA']
        ra_drot_h = np.floor(ra_drot/1e4)
        ra_drot_m = np.floor((ra_drot - ra_drot_h*1e4)/1e2)
        ra_drot_s = ra_drot - ra_drot_h*1e4 - ra_drot_m*1e2
        ra = coord.Angle((ra_drot_h, ra_drot_m, ra_drot_s), units.hour)

        dec_drot = hdr['HIERARCH ESO INS4 DROT2 DEC']
        sign = np.sign(dec_drot)
        udec_drot  = np.abs(dec_drot)
        dec_drot_d = np.floor(udec_drot/1e4)
        dec_drot_m = np.floor((udec_drot - dec_drot_d*1e4)/1e2)
        dec_drot_s = udec_drot - dec_drot_d*1e4 - dec_drot_m*1e2
        dec_drot_d *= sign
        dec = coord.Angle((dec_drot_d, dec_drot_m, dec_drot_s), units.degree)

        # observatory location
        geolon = coord.Angle(hdr.get('HIERARCH ESO TEL GEOLON', -70.4045), units.degree)
        geolat = coord.Angle(hdr.get('HIERARCH ESO TEL GEOLAT', -24.6268), units.degree)
        geoelev = hdr.get('HIERARCH ESO TEL GEOELEV', 2648.0)
        
        # timestamps
        start_time = Time(hdr['DATE-OBS'], location=(geolon, geolat, geoelev))
        end_time   = Time(hdr['DATE'], location=(geolon, geolat, geoelev))
        DIT        = TimeDelta(hdr['HIERARCH ESO DET SEQ1 DIT'], format='sec')
        NDIT       = row.NDIT
        delta      = (end_time - start_time)/NDIT

        time_beg = start_time + delta * np.arange(NDIT)
        time_mid = start_time + delta * np.arange(NDIT) + DIT/2
        time_end = start_time + delta * np.arange(NDIT) + DIT

        # other useful values
        start_drot = row.drot_beg
        end_drot   = row.drot_end
        delta      = (end_drot - start_drot)/NDIT
        drot = start_drot + delta * np.arange(NDIT)
        
        lst  = time_mid.sidereal_time('apparent')
        ha   = lst - ra
        pa   = parallatic_angle(ha, dec, geolat)

        # create data frame
        idx0 = index
        idx1 = index+NDIT-1

        info_frames.loc[idx0:idx1, 'file']       = row.file
        info_frames.loc[idx0:idx1, 'img']        = np.arange(0, NDIT, dtype=int)
        info_frames.loc[idx0:idx1, 'nd_cal']     = row.nd_cal
        info_frames.loc[idx0:idx1, 'nd_cpi']     = row.nd_cpi
        info_frames.loc[idx0:idx1, 'coro']       = row.coro
        info_frames.loc[idx0:idx1, 'filt']       = row.filt
        info_frames.loc[idx0:idx1, 'DIT']        = DIT
        info_frames.loc[idx0:idx1, 'time_start'] = time_beg
        info_frames.loc[idx0:idx1, 'time']       = time_mid
        info_frames.loc[idx0:idx1, 'time_end']   = time_end

        info_frames.loc[idx0:idx1, 'lst']        = lst.hour
        info_frames.loc[idx0:idx1, 'ha']         = ha.hour
        info_frames.loc[idx0:idx1, 'pa']         = pa
        info_frames.loc[idx0:idx1, 'drot']         = drot

        index += NDIT

    # save
    info_frames.to_csv(os.path.join(root, 'products', 'info_frames.csv'))
    
    #
    # CLEAR frames information
    #
    nframes = int(info_files.loc[info_files.type == 'R', 'NDIT'].sum())
    columns = ('file', 'img', 'nd_cal', 'nd_cpi', 'coro', 'filt', 'DIT',
               'drot', 'time', 'time_start', 'time_end')
    info_frames = pd.DataFrame(index=range(0, nframes), columns=columns)

    index = 0
    for idx, row in info_files.loc[info_files.type == 'R', :].iterrows():
        hdu = fits.open(os.path.join(root, 'raw', row.file+'.fits'))
        hdr = hdu[0].header

        # RA/DEC
        ra_drot = hdr['HIERARCH ESO INS4 DROT2 RA']
        ra_drot_h = np.floor(ra_drot/1e4)
        ra_drot_m = np.floor((ra_drot - ra_drot_h*1e4)/1e2)
        ra_drot_s = ra_drot - ra_drot_h*1e4 - ra_drot_m*1e2
        ra = coord.Angle((ra_drot_h, ra_drot_m, ra_drot_s), units.hour)

        dec_drot = hdr['HIERARCH ESO INS4 DROT2 DEC']
        sign = np.sign(dec_drot)
        udec_drot  = np.abs(dec_drot)
        dec_drot_d = np.floor(udec_drot/1e4)
        dec_drot_m = np.floor((udec_drot - dec_drot_d*1e4)/1e2)
        dec_drot_s = udec_drot - dec_drot_d*1e4 - dec_drot_m*1e2
        dec_drot_d *= sign
        dec = coord.Angle((dec_drot_d, dec_drot_m, dec_drot_s), units.degree)

        # observatory location
        geolon = coord.Angle(hdr.get('HIERARCH ESO TEL GEOLON', -70.4045), units.degree)
        geolat = coord.Angle(hdr.get('HIERARCH ESO TEL GEOLAT', -24.6268), units.degree)
        geoelev = hdr.get('HIERARCH ESO TEL GEOELEV', 2648.0)
        
        # timestamps
        start_time = Time(hdr['DATE-OBS'], location=(geolon, geolat, geoelev))
        end_time   = Time(hdr['DATE'], location=(geolon, geolat, geoelev))
        DIT        = TimeDelta(hdr['HIERARCH ESO DET SEQ1 DIT'], format='sec')
        NDIT       = row.NDIT
        delta      = (end_time - start_time)/NDIT

        time_beg = start_time + delta * np.arange(NDIT)
        time_mid = start_time + delta * np.arange(NDIT) + DIT/2
        time_end = start_time + delta * np.arange(NDIT) + DIT

        # other useful values
        start_drot = row.drot_beg
        end_drot   = row.drot_end
        delta      = (end_drot - start_drot)/NDIT
        drot = start_drot + delta * np.arange(NDIT)
        
        lst  = time_mid.sidereal_time('apparent')
        ha   = lst - ra
        pa   = parallatic_angle(ha, dec, geolat)

        # create data frame
        idx0 = index
        idx1 = index+NDIT-1

        info_frames.loc[idx0:idx1, 'file']       = row.file
        info_frames.loc[idx0:idx1, 'img']        = np.arange(0, NDIT, dtype=int)
        info_frames.loc[idx0:idx1, 'nd_cal']     = row.nd_cal
        info_frames.loc[idx0:idx1, 'nd_cpi']     = row.nd_cpi
        info_frames.loc[idx0:idx1, 'coro']       = row.coro
        info_frames.loc[idx0:idx1, 'filt']       = row.filt
        info_frames.loc[idx0:idx1, 'DIT']        = DIT
        info_frames.loc[idx0:idx1, 'time_start'] = time_beg
        info_frames.loc[idx0:idx1, 'time']       = time_mid
        info_frames.loc[idx0:idx1, 'time_end']   = time_end

        info_frames.loc[idx0:idx1, 'lst']        = lst.hour
        info_frames.loc[idx0:idx1, 'ha']         = ha.hour
        info_frames.loc[idx0:idx1, 'pa']         = pa
        info_frames.loc[idx0:idx1, 'drot']         = drot

        index += NDIT

    # save
    info_frames.to_csv(os.path.join(root, 'products', 'info_frames_ref.csv'))


def read_info(root):
    '''Read the files and frames info from disk

    Parameters
    ----------
    root : str
        Root directory where the data is stored

    Returns
    -------
    info_files : DataFrame    
        Data frame with information on all files.

    info_frames : DataFrame
        Data frame with information on all frames of all files.

    info_frames_ref : DataFrame (optional)
        Data frame with information on reference frames of all files.
     
    '''

    # read files info
    path = os.path.join(root, 'products', 'info_files.csv')
    if not os.path.exists(path):
        raise ValueError('info_files.csv does not exist in {0}'.format(root))    
    info_files = pd.read_csv(path, index_col=0)
        
    # read files info
    path = os.path.join(root, 'products', 'info_frames.csv')
    if not os.path.exists(path):
        raise ValueError('info_frames.csv does not exist in {0}'.format(root))
    info_frames = pd.read_csv(path, index_col=0)

    # reference frames info
    path = os.path.join(root, 'products', 'info_frames_ref.csv')
    if not os.path.exists(path):
        raise ValueError('info_frames_ref.csv does not exist in {0}'.format(root))    
    info_frames_ref = pd.read_csv(path, index_col=0)
    
    return info_files, info_frames, info_frames_ref
    

<<<<<<< HEAD
def process(root, sequence_type='temporal', correction_factor=1):
=======
def process(root, sequence_type='temporal', correction_factor=1, unit='m'):
>>>>>>> 19dc5c04
    '''Process a complete sequence of ZELDA data

    The processing centers the data and performs the ZELDA analysis to
    obtain a sequence of OPD maps.

    Parameters
    ----------
    root : str
        Root directory where the data is stored

    sequence_type : str
        Type of sequence. The possible values are temporal, derotator
        or telescope. The processing of the data will be different
        depending on the type of the sequence. Default is temporal

    correction_factor : float
        Amplitude correction factor for the OPD maps. 
        Default is 1 (no correction)

<<<<<<< HEAD
=======
    unit : str
        Unit for the processed cube. Can me either m, um or nm. Default is m
>>>>>>> 19dc5c04
    '''

    # read info
    info_files, info_frames, info_frames_ref = read_info(root)
    
    # list of files
    clear_pupil_files = info_files.loc[info_files['type'] == 'R', 'file'].values.tolist()
    zelda_pupil_files = info_files.loc[info_files['type'] == 'Z', 'file'].values.tolist()
    dark_files = info_files.loc[info_files['type'] == 'B', 'file'].values.tolist()

    if not os.path.exists(os.path.join(root, 'processed')):
        os.mkdir(os.path.join(root, 'processed'))

    # create sensor
    z = zelda.Sensor('SPHERE-IRDIS')

    # apply unit and correction factor
    if unit == 'm':
        pass
    elif unit == 'um':
        correction_factor *= 1e6
    elif unit == 'nm':
        correction_factor *= 1e9
    else:
        raise ValueError(f'Unknown output unit {unit}')
    
    # read and analyse
    print('ZELDA analysis')
    if sequence_type == 'temporal':
        for f in range(len(zelda_pupil_files)):
            print(' * {0} ({1}/{2})'.format(zelda_pupil_files[f], f+1, len(zelda_pupil_files)))

            # read data
            clear_pupil, zelda_pupils, center = z.read_files(os.path.join(root, 'raw/'), clear_pupil_files,
                                                             zelda_pupil_files[f], dark_files,
                                                             collapse_clear=True, collapse_zelda=False)

            # analyse
            opd_cube = z.analyze(clear_pupil, zelda_pupils, wave=1.642e-6)

<<<<<<< HEAD
            # correction factor
            if correction_factor != 1:
                opd_cube *= correction_factor
=======
            # correction factor and unit
            opd_cube *= correction_factor
>>>>>>> 19dc5c04

            fits.writeto(os.path.join(root, 'processed', zelda_pupil_files[f]+'_opd.fits'), opd_cube, overwrite=True)

            del opd_cube
    elif sequence_type == 'telescope':
        # determine common center
        clear_pupil, zelda_pupils, center = z.read_files(os.path.join(root, 'raw/'), clear_pupil_files[0],
                                                         zelda_pupil_files[0], dark_files,
                                                         collapse_clear=True, collapse_zelda=True)

        # find closest match in derotator orientation (in fact hour angle) for each ZELDA pupil image
        for idx, row in info_frames.iterrows():
            ref = info_frames_ref.loc[(info_frames_ref.ha-row.ha).idxmin(), :]

            info_frames.loc[idx, 'file_ref'] = ref.file
            info_frames.loc[idx, 'img_ref']  = ref.img

        sci = None
        for f in range(len(zelda_pupil_files)):
            print(' * {0} ({1}/{2})'.format(zelda_pupil_files[f], f+1, len(zelda_pupil_files)))

            # read ZELDA pupils
            if sci != zelda_pupil_files[f]:
                sci = zelda_pupil_files[f]

                print('  ==> reading ZELDA pupils {}'.format(sci))
                cp, zelda_pupils, c = z.read_files(os.path.join(root, 'raw/'), clear_pupil_files[0],
                                                   zelda_pupil_files[f], dark_files,
                                                   collapse_clear=True, collapse_zelda=False,
                                                   center=center)

            # read CLEAR pupils
            opd_cube = np.zeros(zelda_pupils.shape)
            ref = None
            for idx, row in info_frames.loc[info_frames.file == zelda_pupil_files[f], :].iterrows():
                file_ref = row.file_ref
                img_ref  = int(row.img_ref)
                img      = int(row.img)
                
                if ref != file_ref:
                    ref = file_ref

                    print('  ==> reading CLEAR pupils {}'.format(ref))
                    clear_pupil, zp, c = z.read_files(os.path.join(root, 'raw/'), file_ref,
                                                      zelda_pupil_files[f], dark_files,
                                                      collapse_clear=False, collapse_zelda=False,
                                                      center=center)
            
                # analyse
                opd_cube[img] = z.analyze(clear_pupil[img_ref], zelda_pupils[img], wave=1.642e-6)
                
<<<<<<< HEAD
            # correction factor
            if correction_factor != 1:
                opd_cube *= correction_factor
=======
            # correction factor and unit
            opd_cube *= correction_factor
>>>>>>> 19dc5c04

            fits.writeto(os.path.join(root, 'processed', zelda_pupil_files[f]+'_opd.fits'), opd_cube, overwrite=True)
            del opd_cube
    elif sequence_type == 'derotator':
        pass
    else:
        raise ValueError('Unknown sequence type {}'.format(sequence_type))
    print()

    # merge all cubes    
    print('Merging cubes')
    zelda_files = info_files[info_files['type'] == 'Z']
    nframe = int(zelda_files['NDIT'].sum())

    data = fits.getdata(os.path.join(root, 'processed', zelda_pupil_files[0]+'_opd.fits'))
    dim  = data.shape[-1]    
    opd_cube = np.empty((nframe, dim, dim))
    idx = 0
    for f in range(len(zelda_pupil_files)):
        print(' * {0} ({1}/{2})'.format(zelda_pupil_files[f], f+1, len(zelda_pupil_files)))
        data = fits.getdata(os.path.join(root, 'processed', zelda_pupil_files[f]+'_opd.fits'))

        if data.ndim == 2:
            ndit = 1
        else:
            ndit = data.shape[0]
        
        opd_cube[idx:idx+ndit] = data

        idx += ndit
        del data
        
    # save
    fits.writeto(os.path.join(root, 'products', 'opd_cube.fits'), opd_cube, overwrite=True)
    

def plot(root, nimg=0):
    '''Plot individual OPD maps of a full sequence

    The function plots both the individual OPD maps of the sequence and
    the maps where the mean of the sequence has been subtracted. The
    sequence can then be combined into a movie with tools like ffmpeg,
    e.g.:

    ffmpeg -f image2 -r 10 -i opd_map_%04d.png -preset medium -crf 10 -pix_fmt yuv420p -y opd_sequence.mp4
    
    Parameters
    ----------
    root : str
        Path to the working directory

    nimg : int    
        Maximum number of images to plot. Default is 0 for all images

    '''

    print('Plot full sequence')
    
    # read info
    info_files, info_frames = read_info(root)

    # read data
    data = fits.getdata(os.path.join(root, 'products', 'opd_cube.fits'))
    ndit = data.shape[0]
    dim  = data.shape[-1]

    if nimg > 0:
        ndit = min(ndit, nimg)

    data[data == 0] = np.nan
    mean = np.mean(data, axis=0)

    # ts = np.load(path+'timestamps.npy').astype(np.float)
    info_frames['time_start'] = pd.to_datetime(info_frames['time_start'], utc=True)
    info_frames['time'] = pd.to_datetime(info_frames['time'], utc=True)
    info_frames['time_end'] = pd.to_datetime(info_frames['time_end'], utc=True)
    ts = info_frames['time'].values

    # display
    cmap0 = plt.cm.PuOr_r
    cmap1 = plt.cm.RdYlBu_r
    norm0 = colors.Normalize(vmin=-100, vmax=100)
    norm1 = colors.Normalize(vmin=-10, vmax=10)

    # final directory
    path = os.path.join(root, 'products', 'images')
    if not os.path.exists(path):
        os.mkdir(path)
    
    # loop on images
    ext = 10
    for i in range(ndit):
        if (np.mod(i, 100) == 0):
            print(' * image {0} / {1}'.format(i, ndit))
        
        cdata = data[i]

        fig = plt.figure(0, figsize=(12, 5), dpi=100)
        plt.clf()
    
        ax = fig.add_subplot(121)
        cax = ax.imshow(cdata, cmap=cmap0, norm=norm0, interpolation='none', origin=1)
        ax.set_xticks([])
        ax.set_yticks([])
        ax.set_xlim(0-ext, dim+ext)
        ax.set_ylim(0-ext, dim+ext)
        ax.set_title('img #{0:04d}'.format(i))
        ax.axis('off')
        fig.colorbar(cax, label='OPD [nm]', orientation='vertical', pad=0.05, shrink=0.93)

        # timestamp
        cts = (ts[i]-ts[0]).astype(np.float)/1e9/60
        ax.text(0, 0, 't = {0:>6.2f} min'.format(cts), horizontalalignment='left', size=14, transform=ax.transAxes)
    
        ax = fig.add_subplot(122)
        cax = ax.imshow(cdata-mean, cmap=cmap1, norm=norm1, interpolation='none', origin=1)
        ax.set_xticks([])
        ax.set_yticks([])
        ax.set_xlim(0-ext, dim+ext)
        ax.set_ylim(0-ext, dim+ext)
        ax.set_title('img #{0:04d} - mean'.format(i))
        ax.axis('off')
        fig.colorbar(cax, label='OPD [nm]', orientation='vertical', pad=0.05, shrink=0.93)

        plt.tight_layout()

        plt.subplots_adjust(wspace=0.1, left=0.02, right=0.99, bottom=0.02, top=0.98)
    
        plt.savefig(os.path.join(path, 'opd_map_{0:04d}.png'.format(i)))

    # delete data
    del data
    

def stat(root, data, pupil_mask=None, suffix=''):
    '''Compute statistics on a sequence of OPD maps

    Save the statistics in a CSV file
    
    Parameters
    ----------
    root : str
        Path to the working directory

    data : str
        OPD maps cube

    pupil_mask : array    
        Binary mask to hide parts of the pupil in the OPD
        maps. Default is None

    suffix : str
        Suffix for file names
    
    '''

    print('Compute statistics')

    nimg = data.shape[0]    

    # read info
    info_files, info_frames = read_info(root)
    
    # pupil mask
    if pupil_mask is None:
        mask = (data[0] != 0)
    else:
        mask = (pupil_mask != 0)

    # compute statistics
    for i in range(nimg):
        if (i % 100) == 0:
            print(' * image {0}/{1}'.format(i, len(data)))
            
        img = data[i]
        img = img[mask]

        info_frames.loc[i, 'min']    = np.min(img)
        info_frames.loc[i, 'max']    = np.max(img)
        info_frames.loc[i, 'std']    = np.std(img)
        info_frames.loc[i, 'mean']   = np.mean(img)
        info_frames.loc[i, 'median'] = np.median(img)

    # save
    if suffix != '':
        suffix = '_'+suffix

    info_frames.to_csv(os.path.join(root, 'products', 'cube_statistics{:s}.csv'.format(suffix)))


def subtract_mean_opd(root, data, nimg=0, filename=None):
    '''Subtract a mean OPD calculated over the nimg first OPD of the
    sequence

    The function returns the data cube after subtraction of the mean OPD
    and optionally saves it on disk.
    
    Parameters
    ----------
    root : str
        Path to the working directory

    data : str
        OPD maps cube

    nimg : int
        Number of images over which to average the OPD

    filename : str
        Name of the file to save result

    Returns
    -------
    data : array
        Data cube after subtraction of the mean OPD
    '''
    
    print('Subtract mean OPD over {0} images'.format(nimg))
    
    if nimg == 0:
        static_opd = data.mean(axis=0)
    else:
        static_opd = np.mean(data[0:nimg], axis=0)
        
    for i, img in enumerate(data):
        if (i % 100) == 0:
            print(' * image {0}/{1}'.format(i, len(data)))
        
        img -= static_opd

    # save
    if filename is not None:
        fits.writeto(os.path.join(root, 'products', filename+'.fits'), data, overwrite=True)
    
    return data

    
def sliding_mean(root, data, nimg=10, filename=None):
    '''Compute the sliding mean of a sequence over nimg

    The function returns the sliding mean cube and optionally saves it
    on disk.
    
    Parameters
    ----------
    root : str
        Path to the working directory

    data : str
        OPD maps cube

    nimg : int    
        Number of images over which to calculate the sliding
        mean. This number should be oven. Default value is 10

    filename : str
        Name of the file to save result

    Returns
    -------
    data : array
        Sliding mean OPD cube
    '''
    
    print('Compute sliding mean over {0} images'.format(nimg))
    
    nopd = data.shape[0]
    Dpup = data.shape[-1]
    
    sliding_opd = np.empty((nopd, Dpup, Dpup))
    for i in range(nopd):
        if (i % 100) == 0:
            print(' * image {0}/{1}'.format(i, nopd))
        
        i_min = i - nimg//2
        i_max = i + nimg//2

        # edge cases
        if (i_min < 0):
            i_min = 0
            
        if (i_max >= nopd):
            i_max = nopd
            
        sliding_opd[i] = np.mean(data[i_min:i_max], axis=0)

    # save
    if filename is not None:
        fits.writeto(os.path.join(root, 'products', filename+'.fits'), sliding_opd, overwrite=True)

    return sliding_opd


def compute_psd(root, data, freq_cutoff=40, return_fft=False, pupil_mask=None, filename=None):
    '''Compute individual PSDs of a sequence of OPD maps

    The function returns PSD of individual OPD maps and optionally
    their FFT. The cubes can also be saved on disk using the base name
    provided in the filename parameter.

    For the FFT the data is saved as 2xN cube where the first axis
    represents the real part of the FFT and the second axis represents
    the imaginary part of the FFT (FITS format does not support
    complex numbers!)

    The PSDs are directly calibrated in (nm/(cycle/pupil))**2 so that
    they can be easily integrated between bounds. The normalization
    takes into account the geometry of the pupil defined by
    pupil_mask.
    
    Parameters
    ----------
    root : str
        Path to the working directory

    data : str
        OPD maps cube

    freq_cutoff : float
        Cutoff frequency of the PSD in cycle/pupil. Default is 40

    return_fft : bool
        Compute and save the FFT of individual OPD maps. Default
        is False

    pupil_mask : array
        Binary mask to hide parts of the pupil in the OPD
        maps. Default is None

    filename : str
        Base name of the files to save result. The _opd and _fft
        suffixes will be added to the base name

    Returns
    -------
    psd_cube : array
        PSD cubes of the OPD sequence

    fft_cube : array (optional)
        FFT cubes of the OPD sequence
    '''

    print('Compute PSDs')
    
    nimg     = data.shape[0]    
    Dpup     = data.shape[-1]
    sampling = 2**(np.ceil(np.log(2*Dpup)/np.log(2))) / Dpup
    dim_psd  = int(2*freq_cutoff*sampling)
    
    psd_cube = np.empty((nimg, dim_psd, dim_psd))
    if return_fft:
        fft_cube = np.empty((nimg, dim_psd, dim_psd), dtype=np.complex)
    for i in range(nimg):
        if (i % 100) == 0:
            print(' * opd map {0}/{1}'.format(i, nimg))

        # OPD map
        opd = data[i]

        # remove piston
        if pupil_mask is not None:
            idx = (pupil_mask != 0)
            opd[idx] -= opd[idx].mean()

        # compute PSD
        fft_opd = ztools.compute_fft_opd(opd, mask=pupil_mask, freq_cutoff=freq_cutoff)        
        psd_cube[i] = np.abs(fft_opd)**2
        
        if return_fft:
            fft_cube[i].real = fft_opd.real
            fft_cube[i].imag = fft_opd.imag

    # save
    if filename is not None:
        fits.writeto(os.path.join(root, 'products', filename+'_psd.fits'), psd_cube, overwrite=True)
        
        if return_fft:
            fits.writeto(os.path.join(root, 'products', filename+'_fft.fits'), fft_cube, overwrite=True)

    if return_fft:
        return psd_cube, fft_cube
    else:
        return psd_cube


def integrate_psd(root, psd, freq_cutoff=40, filename=None, silent=True):
    '''Integrate the PSDs

    PSDs are integrated up to a given spatial frequency cutoff, in
    steps of 1 cycle/pupil. The function returns the integrated PSD
    value and the different bounds.

    Parameters
    ----------
    root : str
        Path to the working directory

    psd : str
        PSD cube
    
    freq_cutoff : float
        Cutoff frequency of the PSD in cycle/pupil. Default is 40
    
    filename : str
        Base name of the files to save result. The _int and _bnd
        suffixes will be added to the base name for the integrated
        values and the bounds respectively.

    silent : bool
        Print some outputs. Default is True

    Returns
    -------
    psd_sigma, freq_bounds : vectors
        Integrated PSD values and bounds for the integration
    '''

    print('Integrate PSDs')
    
    nimg = psd.shape[0]
    dim  = psd.shape[-1]
    
    nbounds = freq_cutoff
    freq_bounds = np.zeros((nbounds, 2))
    psd_sigma = np.zeros((nbounds, nimg))
    for f in range(freq_cutoff):
        freq_min = f
        freq_max = f+1
        
        if not silent: 
            print(' * bounds: {0} ==> {1}'.format(freq_min, freq_max))

        freq_bounds[f, 0] = freq_min
        freq_bounds[f, 1] = freq_max
        
        freq_min_pix = freq_min*dim/(2*freq_cutoff) 
        freq_max_pix = freq_max*dim/(2*freq_cutoff)

        if freq_min == 0:
            disc = aperture.disc(dim, freq_max_pix, diameter=False)
        else:
            disc = aperture.disc(dim, freq_max_pix, diameter=False) \
                    - aperture.disc(dim, freq_min_pix, diameter=False)
        
        for i in range(nimg):
            psd_2d = psd[i]
            psd_sigma[f, i] = np.sqrt(psd_2d[disc == 1].sum())

    # save
    if filename is not None:
        dtype = np.dtype([('BOUNDS', 'f4', freq_bounds.shape), ('PSD', 'f4', psd_sigma.shape)])
        rec = np.array([np.rec.array((freq_bounds, psd_sigma), dtype=dtype)])
        fits.writeto(os.path.join(root, 'products', filename+'_psd.fits'), rec, overwrite=True)

    return psd_sigma, freq_bounds


def psd_temporal_statistics(psd_sigma, bounds, CI=[0.99, 0.95, 0.68]):
    '''Compute temporal statistics of an integrated PSD sequence

    Parameters
    ----------
    psd_sigma : array
        Integrated PSD sequence

    bounds : array
        Bounds of the PSD integration

    CI : array
        List of confidence intervals

    Returns
    -------
    psd_sigma_med : array
        Median of the integrated PSD sequence between each bounds

    psd_sigma_lim : array    
        Limits of the integrated PSD sequence in the provide
        confidence intervals
    '''

    # confidence intervals
    CI = np.array(CI)

    # lengths
    nci = len(CI)
    nval = len(psd_sigma[0])
    nbounds = len(bounds)
    
    psd_sigma_med = np.zeros(nbounds)
    psd_sigma_lim = np.zeros((nci, 2, nbounds))
    for b in range(nbounds):
        values = np.sort(psd_sigma[b])

        cmed = np.median(values)
        psd_sigma_med[b] = cmed

        for c in range(len(CI)):
            imean = np.argmin(np.abs(values - cmed))
            cmin  = values[int(imean - nval*CI[c]/2)]
            cmax  = values[int(imean + nval*CI[c]/2)]

            psd_sigma_lim[c, 0, b] = cmin
            psd_sigma_lim[c, 1, b] = cmax

    return psd_sigma_med, psd_sigma_lim


def zernike_projection(root, data, nzernike=32, reconstruct=False, pupil_mask=None, filename=None):
    '''Project a sequence of OPD maps on Zernike polynomials

    The function returns the basis and the value of the projection
    coefficients for all OPD maps in the sequence. If reconstruct is
    True, the function also returns the reconstructed OPD maps.
    
    The projection takes into account the geometry of the pupil
    defined by pupil_mask.
    
    Parameters
    ----------
    root : str
        Path to the working directory

    data : str
        OPD maps cube

    nzernike : int
        Number of Zernike modes to use for the projection

    reconstruct : bool    
        Reconstruct the OPD from the Zernike coefficients and save the
        resulting cube
    
    pupil_mask : array    
        Binary mask to hide parts of the pupil in the OPD
        maps. Default is None

    filename : str
        Base name of the files to save result. The _bas, _val and _syn
        suffixes will be added to the base name for the basis, the
        coefficients and the synthetic OPD maps respectively.

    Returns
    -------
    basis : array
        Zernike polynomials basis

    zcoeff : array
        Zernike coefficients of the projection of each OPD map on the basis

    synthetic_opd : array (optional)
        Reconstructed sequence of OPD maps

    '''
    
    nimg = data.shape[0]
    Dpup = data.shape[-1]

    # pupil mask
    if pupil_mask is None:
        mask = (data[0] != 0)
    else:
        mask = (pupil_mask != 0)
    
    # get Zernike basis
    rho, theta = aperture.coordinates(data.shape[-1], Dpup/2, cpix=True, strict=False, outside=0)
    basis = zernike.arbitrary_basis(mask, nterms=nzernike, rho=rho, theta=theta)
    basis = np.nan_to_num(basis)    

    print('Project on Zernike basis')
    
    nbasis = np.reshape(basis, (nzernike, -1))
    data   = np.reshape(data, (nimg, -1))
    mask   = mask.flatten()
    data[:, mask == 0] = 0
    zcoeff = (nbasis @ data.T) / mask.sum()
    
    # save
    if filename is not None:    
        fits.writeto(os.path.join(root, 'products', filename+'_bas.fits'), basis, overwrite=True)
        fits.writeto(os.path.join(root, 'products', filename+'_val.fits'), zcoeff, overwrite=True)

    # reconstruct the projected OPD maps
    if reconstruct:
        print('Reconstruct synthetic OPD maps')
        
        synthetic_opd = (zcoeff.T @ nbasis).reshape(nimg, Dpup, Dpup)
        
        # save
        if filename is not None:
            fits.writeto(os.path.join(root, 'products', filename+'_syn.fits'), synthetic_opd, overwrite=True)

    if reconstruct:
        return basis, zcoeff, synthetic_opd
    else:
        return basis, zcoeff
    
    
def fft_filter(root, data, freq_cutoff=40, lowpass=True, window='hann', filename=None):
    '''High-pass or low-pass filtering of a sequence of OPD maps

    Filtering is done in the Fourier space using a Hann window.
    
    Parameters
    ----------
    root : str
        Path to the working directory

    data : str
        OPD maps cube

    freq_cutoff : float
        Cutoff frequency of the PSD in cycle/pupil. Default is 40
    
    lowpass : bool    
        Apply a low-pass filter or a high-pass filter. Default is
        True, i.e. apply a low-pass filter.

    window : bool
        Filtering window type. Possible valeus are Hann and rect.
        Default is Hann
    
    filename : str
        Name of the file to save result

    Returns
    -------
    data_filtered : array
        Filtered sequence of OPD maps
    '''

    nimg = data.shape[0]
    Dpup = data.shape[-1]
    
    # filtering window
    M = freq_cutoff
    xx, yy = np.meshgrid(np.arange(2*M)-M, np.arange(2*M)-M)
    rr = M + np.sqrt(xx**2 + yy**2)
    if window.lower() == 'rect':
        window = np.ones((2*M, 2*M))
    elif window.lower() == 'hann':
        window = 0.5 - 0.5*np.cos(2*np.pi*rr / (2*M-1))
    window[rr >= 2*M] = 0
    window = np.pad(window, (Dpup-2*M)//2, mode='constant', constant_values=0)

    # pupil values
    mask = (data[0] != 0)
    
    # highpass or lowpass filter
    bandpass = 'low'
    if not lowpass:
        bandpass = 'high'
        window = 1-window

    print('Apply {0}-pass filter'.format(bandpass))
        
    # filter images
    data_filtered = np.empty((nimg, Dpup, Dpup))
    for i in range(nimg):
        if (i % 100) == 0:
            print(' * opd map {0}/{1}'.format(i, nimg))
        
        opd = data[i]
        opd_fft = fft.fftshift(fft.fft2(fft.fftshift(opd)))
        opd_filtered = fft.fftshift(fft.ifft2(fft.fftshift(opd_fft*window)))
        opd_filtered = opd_filtered.real
        opd_filtered *= mask
        
        data_filtered[i] = opd_filtered

    # save
    if filename is not None:
        fits.writeto(os.path.join(root, 'products', filename+'.fits'), data_filtered, overwrite=True)

    return data_filtered
    
    
def matrix_correlation_pearson(root, data, pupil_mask=None, filename=None):
    '''Computes opd-to-opd correlation using Pearson coefficient

    Parameters
    ----------
    root : str
        Path to the working directory

    data : str
        OPD maps cube

    pupil_mask : array    
        Binary mask to hide parts of the pupil in the OPD
        maps. Default is None

    filename : str
        Base name of the file to save result. The _prs suffix will be
        added to the base name.

    Returns
    -------
    matrix : array
        Pearson coefficient correlation matrix

    '''

    print('Compute OPD-to-OPD Pearson correlation coefficient')
    
    nimg = data.shape[0]    

    # pupil mask
    if pupil_mask is None:
        mask = (data[0] != 0)
    else:
        mask = (pupil_mask != 0)
    
    # compute correlation matrix
    t0 = time.time()
    
    matrix_prs = np.full((nimg, nimg), np.nan)
    for i in range(nimg):
        # time calculation
        t = time.time()
        delta_t = (t - t0)/((i+1)**2/2)/60
        time_left = (nimg**2/2 - (i+1)**2/2)*delta_t
        
        print(' * i={0}, time left={1:.2f} min'.format(i, time_left))
        for j in range(i+1):
            img0 = data[i][mask]
            img1 = data[j][mask]

            coeff, p = pearsonr(img0, img1)
            
            matrix_prs[i, j] = coeff
    
    #save
    if filename is not None:
        fits.writeto(os.path.join(root, 'products', filename+'_prs.fits'), matrix_prs, overwrite=True)

    return matrix_prs


def matrix_difference(root, data, pupil_mask=None, filename=None):
    '''Extract statistics from opd-to-opd differences

    Parameters
    ----------
    root : str
        Path to the working directory

    data : str
        OPD maps cube

    pupil_mask : array    
        Binary mask to hide parts of the pupil in the OPD
        maps. Default is None

    filename : str
        Base name of the files to save result. The _ptv and _std
        suffixes will be added to the base name for the PtV and
        standard deviation matrices respectively

    Returns
    -------
    matrix_diff_ptv, matrix_diff_std : array
        PtV and standard deviation correlation matrices

    '''
    
    print('Compute statistics on OPD-to-OPD differences')
    
    nimg = data.shape[0]    

    # pupil mask
    if pupil_mask is None:
        mask = (data[0] != 0)
    else:
        mask = (pupil_mask != 0)
    
    # compute matrices
    t0 = time.time()
    
    matrix_diff_ptv = np.full((nimg, nimg), np.nan)
    matrix_diff_std = np.full((nimg, nimg), np.nan)
    for i in range(nimg):
        # time calculation
        t = time.time()
        delta_t = (t - t0)/((i+1)**2/2)/60
        time_left = (nimg**2/2 - (i+1)**2/2)*delta_t
        
        print(' * i={0}, time left={1:.2f} min'.format(i, time_left))
        for j in range(i+1):
            img = data[i] - data[j]
            img = img[mask]
            
            matrix_diff_ptv[i, j] = img.max() - img.min()
            matrix_diff_std[i, j] = img.std()
    
    #save
    if filename is not None:
        fits.writeto(os.path.join(root, 'products', filename+'_ptv.fits'), matrix_diff_ptv, overwrite=True)
        fits.writeto(os.path.join(root, 'products', filename+'_std.fits'), matrix_diff_std, overwrite=True)

    return matrix_diff_ptv, matrix_diff_std

def array_to_numpy(shared_array, shape, dtype):
    if shared_array is None:
        return None

    numpy_array = np.frombuffer(shared_array, dtype=dtype)
    if shape is not None:
        numpy_array.shape = shape

    return numpy_array

def matrix_tpool_init(matrix_data_i, matrix_shape_i):
    global matrix_data, matrix_shape

    matrix_data  = matrix_data_i
    matrix_shape = matrix_shape_i

def matrix_tpool_process(diag):
    global matrix_data, matrix_shape

    matrix = array_to_numpy(matrix_data, matrix_shape, np.float)
    nimg   = matrix.shape[-1]

    mask = np.eye(nimg, k=-diag, dtype=np.bool)
    mean = matrix[mask].mean()
    std  = matrix[mask].std()

    return diag, mean, std

def matrix_process(root, matrix, ncpu=1):
    '''Process a correlation matrix

    The processing computes the average and standard deviation of the
    matrix values along all the diagonals to extract statistics at
    different time scales

    Parameters
    ----------
    root : str
        Path to the working directory

    matrix : str
        Correlation matrix to be processed

    ncpu : int
        Number of CPUs to use. Default is 1

    Returns
    -------
    vec_mean : array
        Average of matrix values along all diagonals

    vec_std : array
        Standard deviation of matrix values along all diagonals
    '''

    print('Process matrix')
    
    nimg = matrix.shape[-1]

    matrix_data  = mp.RawArray(ctypes.c_double, matrix.size)
    matrix_shape = matrix.shape
    matrix_np    = array_to_numpy(matrix_data, matrix_shape, np.float)
    matrix_np[:] = matrix

    pool = mp.Pool(processes=ncpu, initializer=matrix_tpool_init, 
                   initargs=(matrix_data, matrix_shape))
    tasks = []
    for i in range(nimg):
        tasks.append(pool.apply_async(matrix_tpool_process, args=(i, )))

    pool.close()
    pool.join()

    vec_mean = np.zeros(nimg)
    vec_std  = np.zeros(nimg)
    for task in tasks:
        idx, mean, std = task.get()
        vec_mean[idx] = mean
        vec_std[idx]  = std
    del tasks

    return vec_mean, vec_std


def subtract_internal_turbulence(root=None, turb_sliding_mean=30, method='zernike',
                                 nzern=80, filter_cutoff=40, pupil_mask=None,
                                 turbulence_residuals=False,
                                 psd_compute=True, psd_cutoff=40,
                                 ncpa_sliding_mean=10, save_intermediate=False,
                                 save_product=False, save_ncpa=True, test_mode=True):
    '''Implements the subtraction of the internal turbulence in a long
    OPD sequence

    The subtract_turbulence() method estimates the contribution of the
    internal turbulence in a sequence, subtracts it to the data and
    calculates the final quasi-static NCPA variations. The procedure
    is the following:
      1. Compute a sliding mean of the OPD sequence over a given time
         interval (turb_sliding_mean)
      2. Subtract the sliding mean to the OPD sequence to isolate the
         turbulence
      3. Project the individual turbulence images on Zernike
         polynomials (nzern)
      4. Reconstruct the synthetic turbulence based on the projection
      5. **Optional**: calculate residuals of the turbulence
         (turbulence - reconstructed_turbulence) and compute their PSD
      6. Subtract reconstructed turbulence to the original OPD sequence
      7. Compute the PSD of the final sequence without turbulence
      8. Subtract a sliding mean of ncpa_sliding_mean images to the 
         final sequence to measure the quasi-static NCPA
      9. Compute the PSD of the quasi-static NCPA
    
    Parameters
    ----------
    root : str
        Path to the working directory
    
    turb_sliding_mean : int
        Number of images over which the OPD maps will be averaged to
        compute the sliding mean. Should be even. Default is 30
        
    method : str
        Method that will be used to estimate and subtract the turbulence.
        Possible values are zernike or fft. Default is zernike

    nzern: int
        Number of Zernike modes to use for the projection of the
        turbulence. Defaut is 80.
    
    filter_cutoff : float
        Spatial frequency used for the high-pass FFT filter when 
        method='fft'. Default is 40.

    pupil_mask : array
        Mask defining the pupil.

    turbulence_residuals : bool 
        Compute the turbulence residuals and related statistics. 
        Default is False
    
    psd_compute : bool
        Perform all PSD computations. Can be disabled to save time.
        Default is True.

    psd_cutoff : float    
        Spatial frequency cutoff for the calculation of the turbulence
        residuals PSD. Default is 40

    ncpa_sliding_mean : int
        Number of images over which the OPD maps will be averaged to
        compute the sliding mean used for the final NCPA estimation.
        Should be even. Default is 10
        
    
    save_intermediate : bool
        Save all intermediate data products. Default is False

    save_product : bool
        Save the OPD after turbulence subtraction. Default is False

    save_ncpa : bool
        Save final quasi-static NCPA cube after turbulence subtraction.
        Default is False.

    test_mode : bool
        If True, limits the number of frames in the data to 100. Default is True
    '''

    log.info('Start turbulence subtraction')
    
    if method.lower() == 'zernike':
        suffix = 'method={:s}_smean={:03d}_nzern={:03d}'.format(method, turb_sliding_mean, nzern)
    elif method.lower() == 'fft':
        suffix = 'method={:s}_smean={:03d}_fcutoff={:.1f}'.format(method, turb_sliding_mean, filter_cutoff)
    else:
        raise ValueError('Unknown subtraction method {0}'.format(method))

    # root
    if root is None:
        raise ValueError('root must contain the path to the data!')
        
    # read data
    log.info('Read data')
    data = fits.getdata(root / 'products' / 'opd_cube.fits')
    if test_mode:
        data = data[0:100]

    # pupil mask
    if pupil_mask is None:
        pupil_mask = (data[0] != 0)
    else:
        # hide values outside of the pupil
        log.info('Hide values outside of the pupil')
        for i in range(len(data)):
            data[i] = data[i]*pupil_mask
    
    # sliding mean over avg_time sec
    log.info('Compute sliding mean')
    data_sliding_mean = sliding_mean(root, data, nimg=turb_sliding_mean)
    
    # subtract sliding mean to isolate turbulence
    log.info('Subtract sliding mean')
    turb = data - data_sliding_mean
    
    # free memory
    del data_sliding_mean

    if save_intermediate:
        fits.writeto(root / 'products' / 'sequence_turbulence_{:s}.fits'.format(suffix), turb, overwrite=True)
    
    # compute PSD of turbulence
    if psd_compute:
        log.info('Compute PSD of turbulence')    
        psd_cube = compute_psd(root, turb, freq_cutoff=psd_cutoff, pupil_mask=pupil_mask, return_fft=False)

        # integrate PSD of turbulence
        psd_int, psd_bnds = integrate_psd(root, psd_cube, freq_cutoff=psd_cutoff)

        # save as FITS table
        dtype = np.dtype([('BOUNDS', 'f4', psd_bnds.shape), ('PSD', 'f4', psd_int.shape)])
        rec = np.array([np.rec.array((psd_bnds, psd_int), dtype=dtype)])        
        fits.writeto(root / 'products' / 'sequence_turbulence_{:s}_psd.fits'.format(suffix), rec, overwrite=True)

        # free memory
        del psd_cube
    
    # fit turbulence with Zernikes
    if method.lower() == 'zernike':
        log.info('Fit turbulence with Zernike')
        basis, zern_coeff, turb_reconstructed = zernike_projection(root, turb, nzernike=nzern,
                                                                        reconstruct=True, pupil_mask=pupil_mask)

        # free memory
        del basis
    elif method.lower() == 'fft':
        log.info('Fit turbulence with Fourier filtering')
        # first remove some Zernike modes
        basis, zern_coeff, turb_lf = zernike_projection(root, turb, nzernike=nzern,
                                                             reconstruct=True, pupil_mask=pupil_mask)
        turb_hf = turb - turb_lf
        turb_hf_filtered = ztools.fourier_filter(turb_hf, freq_cutoff=filter_cutoff, lowpass=True,
                                                 window='rect', mask=pupil_mask)

        # reconstructed turbulence
        turb_reconstructed = turb_lf + turb_hf_filtered

        # free memory
        del basis

    if save_intermediate:
        fits.writeto(root / 'products' / 'sequence_reconstructed_turbulence_{:s}.fits'.format(suffix), turb_reconstructed, overwrite=True)
    
    # compute PSD of reconstructed turbulence
    if psd_compute:
        log.info('Compute PSD of reconstructed turbulence')
        psd_cube = compute_psd(root, turb_reconstructed, freq_cutoff=psd_cutoff, pupil_mask=pupil_mask, return_fft=False)

        # integrate PSD of residuals
        psd_int, psd_bnds = integrate_psd(root, psd_cube, freq_cutoff=psd_cutoff)

        # save as FITS table
        dtype = np.dtype([('BOUNDS', 'f4', psd_bnds.shape), ('PSD', 'f4', psd_int.shape)])
        rec = np.array([np.rec.array((psd_bnds, psd_int), dtype=dtype)])        
        fits.writeto(root / 'products' / 'sequence_reconstructed_turbulence_{:s}_psd.fits'.format(suffix), rec, overwrite=True)

        # free memory
        del psd_cube
      
    # compute turbulence residuals
    if turbulence_residuals:
        # subtract reconstructued turbulence
        log.info('Compute turbulence residuals')
        turb_residuals = turb - turb_reconstructed

        if save_intermediate:
            fits.writeto(root / 'products' / 'sequence_turbulence_residuals_{:s}.fits'.format(suffix), turb_residuals, overwrite=True)
        
        # compute PSD of residuals
        if psd_compute:
            log.info('Compute PSD of turbulence residuals')
            psd_cube = compute_psd(root, turb_residuals, freq_cutoff=psd_cutoff, pupil_mask=pupil_mask, return_fft=False)

            # free memory 
            del turb_residuals

            # integrate PSD of residuals
            psd_int, psd_bnds = integrate_psd(root, psd_cube, freq_cutoff=psd_cutoff)

            # save as FITS table
            dtype = np.dtype([('BOUNDS', 'f4', psd_bnds.shape), ('PSD', 'f4', psd_int.shape)])
            rec = np.array([np.rec.array((psd_bnds, psd_int), dtype=dtype)])        
            fits.writeto(root / 'products' / 'sequence_turbulence_residuals_{:s}_psd.fits'.format(suffix), rec, overwrite=True)

            # free memory
            del psd_cube
    
    # free memory
    del turb

    # subtract reconstructed turbulence to original data
    log.info('Subtract reconstructed turbulence to data')
    data_no_turb = data - turb_reconstructed

    # save
    if save_product:
        fits.writeto(root / 'products' / 'sequence_data_cube_no_turbulence_{:s}.fits'.format(suffix), data_no_turb, overwrite=True)

    # free memory
    del data
    del turb_reconstructed
    
    # compute PSD of the final sequence
    if psd_compute:
        log.info('Compute PSD of data without turbulence')
        psd_cube = compute_psd(root, data_no_turb, freq_cutoff=psd_cutoff, pupil_mask=pupil_mask, return_fft=False)

        # integrate PSD of residuals
        psd_int, psd_bnds = integrate_psd(root, psd_cube, freq_cutoff=psd_cutoff)

        # save as FITS table
        dtype = np.dtype([('BOUNDS', 'f4', psd_bnds.shape), ('PSD', 'f4', psd_int.shape)])
        rec = np.array([np.rec.array((psd_bnds, psd_int), dtype=dtype)])
        fits.writeto(root / 'products' / 'sequence_data_cube_no_turbulence_{:s}_psd.fits'.format(suffix), rec, overwrite=True)

        # free memory
        del psd_cube

    # NCPA estimation
    log.info('Compute final NCPA')
    ncpa_cube = subtract_mean_opd(root, data_no_turb, nimg=ncpa_sliding_mean)

    if save_ncpa:
        fits.writeto(root / 'products' / 'sequence_ncpa_cube_{:s}.fits'.format(suffix), ncpa_cube, overwrite=True)
    
    # compute PSD of the final sequence
    if psd_compute:
        log.info('Compute PSD of final NCPA')
        psd_cube = compute_psd(root, ncpa_cube, freq_cutoff=psd_cutoff, pupil_mask=pupil_mask, return_fft=False)

        # integrate PSD of residuals
        psd_int, psd_bnds = integrate_psd(root, psd_cube, freq_cutoff=psd_cutoff)

        # save as FITS table
        dtype = np.dtype([('BOUNDS', 'f4', psd_bnds.shape), ('PSD', 'f4', psd_int.shape)])
        rec = np.array([np.rec.array((psd_bnds, psd_int), dtype=dtype)])
        fits.writeto(root / 'products' / 'sequence_ncpa_cube_{:s}_psd.fits'.format(suffix), rec, overwrite=True)

        # free memory
        del psd_cube
    
    print()
    log.info('Finished!')
    print('Finished!')
    print()<|MERGE_RESOLUTION|>--- conflicted
+++ resolved
@@ -332,11 +332,7 @@
     return info_files, info_frames, info_frames_ref
     
 
-<<<<<<< HEAD
-def process(root, sequence_type='temporal', correction_factor=1):
-=======
 def process(root, sequence_type='temporal', correction_factor=1, unit='m'):
->>>>>>> 19dc5c04
     '''Process a complete sequence of ZELDA data
 
     The processing centers the data and performs the ZELDA analysis to
@@ -356,11 +352,8 @@
         Amplitude correction factor for the OPD maps. 
         Default is 1 (no correction)
 
-<<<<<<< HEAD
-=======
     unit : str
         Unit for the processed cube. Can me either m, um or nm. Default is m
->>>>>>> 19dc5c04
     '''
 
     # read info
@@ -401,14 +394,8 @@
             # analyse
             opd_cube = z.analyze(clear_pupil, zelda_pupils, wave=1.642e-6)
 
-<<<<<<< HEAD
-            # correction factor
-            if correction_factor != 1:
-                opd_cube *= correction_factor
-=======
             # correction factor and unit
             opd_cube *= correction_factor
->>>>>>> 19dc5c04
 
             fits.writeto(os.path.join(root, 'processed', zelda_pupil_files[f]+'_opd.fits'), opd_cube, overwrite=True)
 
@@ -460,14 +447,8 @@
                 # analyse
                 opd_cube[img] = z.analyze(clear_pupil[img_ref], zelda_pupils[img], wave=1.642e-6)
                 
-<<<<<<< HEAD
-            # correction factor
-            if correction_factor != 1:
-                opd_cube *= correction_factor
-=======
             # correction factor and unit
             opd_cube *= correction_factor
->>>>>>> 19dc5c04
 
             fits.writeto(os.path.join(root, 'processed', zelda_pupil_files[f]+'_opd.fits'), opd_cube, overwrite=True)
             del opd_cube
