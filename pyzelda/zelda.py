--- conflicted
+++ resolved
@@ -19,15 +19,12 @@
 
 from astropy.io import fits
 
-<<<<<<< HEAD
-def pupil_center(clear_pupil, center=(), center_method='fit'):
-=======
 
 def load_data(data_files, path):
-	'''
-	read data from a file and check the nature of data (single frame or cube) 
-
-	Parameters:
+    '''
+    read data from a file and check the nature of data (single frame or cube) 
+
+    Parameters:
     ----------	
 
     data_files : str
@@ -41,8 +38,7 @@
     
     clear_pupil : array_like
         Array containing the collapsed data
-	
-	'''
+    '''
 
     if type(data_files) is not list:
         data_pupil = fits.getdata(path+data_files+'.fits')
@@ -62,15 +58,15 @@
 
 
 def pupil_center(clear_pupil, center=(), center_method='fit'):
-	'''
-	find the center of the clear pupil
-	
-	Parameters:
+    '''
+    find the center of the clear pupil
+    
+    Parameters:
     ----------
 
     clear_pupil : array_like
         Array containing the collapsed clear pupil data
-            	
+    
     center : tuple, optional
         Specify the center of the pupil in raw data coordinations.
         Default is '()', i.e. the center will be determined by the routine	
@@ -84,9 +80,8 @@
     -------	
     c : vector_like
         Vector containing the (x,y) coordinates of the center in 1024x1024 raw data format	
-	'''
-
->>>>>>> 2bb4961a
+    '''
+
     # center
     if (len(center) == 0):
         # recenter
@@ -167,54 +162,17 @@
     '''
    
     # read clear pupil data (collapsed)   
-	clear_pupil = load_data(clear_pupil_files, path)
-	
+    clear_pupil = load_data(clear_pupil_files, path)
+    
     # read dark data (collapsed)	
-	dark        = load_data(dark_files, path)	
+    dark        = load_data(dark_files, path)	
     
     # subtract background and correct for bad pixels
     clear_pupil = clear_pupil - dark
     clear_pupil = imutils.sigma_filter(clear_pupil, box=5, nsigma=3, iterate=True)
 
-<<<<<<< HEAD
+    # search for the pupil center
     c = pupil_center(clear_pupil, center, center_method)
-    # center
-#     if (len(center) == 0):
-#         # recenter
-#         tmp = clear_pupil / np.max(clear_pupil)
-#         tmp = (tmp >= 0.2).astype(int)
-#         
-#         if (center_method == 'fit'):
-#             # circle fit
-#             kernel = np.ones((10, 10), dtype=int)
-#             tmp = ndimage.binary_fill_holes(tmp, structure=kernel)
-#             
-#             kernel = np.ones((3, 3), dtype=int)
-#             tmp_flt = ndimage.binary_erosion(tmp, structure=kernel)
-#             
-#             diff = tmp-tmp_flt
-#             cc = np.where(diff != 0)
-#             
-#             cx, cy, R, residuals = circle_fit.least_square_circle(cc[0], cc[1])
-#             c = np.array((cx, cy))
-#             c = np.roll(c, 1)
-#         elif (center_method == 'com'):
-#             # center of mass (often fails)
-#             c = np.array(ndimage.center_of_mass(tmp))
-#             c = np.roll(c, 1)
-#         else:
-#             raise NameError('Unkown centring method '+center_method)
-# 
-#         print('Center: {0:.2f}, {1:.2f}'.format(c[0], c[1]))
-#     elif (len(center) == 2):
-#         c = np.array(center)
-#     else:
-#         raise NameError('Error, you must pass 2 values for center')
-#         return 0
-=======
-	# search for the pupil center
-	c = pupil_center(clear_pupil, center, center_method)
->>>>>>> 2bb4961a
 
     cint = c.astype(np.int)
     cc   = dim//2
